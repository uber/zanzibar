--- conflicted
+++ resolved
@@ -219,42 +219,16 @@
 		delete(logMsg, dynamicValue)
 	}
 	expectedValues := map[string]interface{}{
-<<<<<<< HEAD
-		"env":      "test",
-		"level":    "debug",
-		"msg":      "Finished an outgoing client HTTP request",
-		"method":   "POST",
-		"pathname": "/bar/bar-path",
-		//"clientID":                       "bar",
-		//"clientMethod":                   "Normal",
-		//"clientThriftMethod":             "Bar::normal",
-=======
 		"env":                            "test",
 		"level":                          "debug",
 		"msg":                            "Finished an outgoing client HTTP request",
 		"method":                         "POST",
 		"pathname":                       "/bar/bar-path",
->>>>>>> b907bb65
 		"Client-Req-Header-X-Client-Id":  "bar",
 		"Client-Req-Header-Content-Type": "application/json",
 		"Client-Req-Header-Accept":       "application/json",
 		"Client-Res-Header-Content-Type": "text/plain; charset=utf-8",
 		"client_status_code":             float64(200),
-<<<<<<< HEAD
-
-		"zone":            "unknown",
-		"service":         "example-gateway",
-		"endpointID":      "bar",
-		"endpointHandler": "normal",
-		"X-Uuid":          "uuid",
-		"Regionname":      "san_francisco",
-		"Device":          "ios",
-		"Deviceversion":   "carbon",
-		"Content-Length":  "128",
-		"User-Agent":      "Go-http-client/1.1",
-		"Accept-Encoding": "gzip",
-		"apienvironment":  "production",
-=======
 		"zone":                           "unknown",
 		"service":                        "example-gateway",
 		"endpointID":                     "bar",
@@ -267,7 +241,6 @@
 		"User-Agent":                     "Go-http-client/1.1",
 		"Accept-Encoding":                "gzip",
 		"apienvironment":                 "production",
->>>>>>> b907bb65
 	}
 	for actualKey, actualValue := range logMsg {
 		assert.Equal(t, expectedValues[actualKey], actualValue, "unexpected field %q", actualKey)
