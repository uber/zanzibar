// TODO: (lu) generate

package bazClient

import (
	"context"
	"errors"
	"fmt"
	"strconv"
	"time"

	"github.com/uber/zanzibar/runtime"

	zt "github.com/uber/zanzibar/runtime/tchannel"
	"go.uber.org/thriftrw/wire"

	"github.com/uber/zanzibar/examples/example-gateway/build/gen-code/github.com/uber/zanzibar/clients/baz/baz"
)

// TChanBaz is the interface that defines the server handler and client interface.
type TChanBaz interface {
	Call(ctx context.Context, reqHeaders map[string]string, r *baz.SimpleService_Call_Args) (map[string]string, *baz.BazResponse, error)
	Simple(ctx context.Context, reqHeaders map[string]string) (map[string]string, error)
	SimpleFuture(ctx context.Context, reqHeaders map[string]string) (map[string]string, error)
}

// NewClient returns a new http client for service Bar.
func NewClient(config *zanzibar.StaticConfig, gateway *zanzibar.Gateway) *BazClient {
<<<<<<< HEAD
	// TODO: (lu) get clientName and serviceName from client config
	clientName := "BazClient"
=======
	// TODO: (lu) get serviceName from thrift
>>>>>>> b10ce88d
	serviceName := "SimpleService"

	sc := gateway.Channel.GetSubChannel(serviceName)

<<<<<<< HEAD
	// TODO: (lu) client connection type
	ip := config.MustGetString("clients.SimpleService.ip")
	port := config.MustGetInt("clients.SimpleService.port")
	ch.Peers().Add(ip + ":" + strconv.Itoa(int(port)))

	client := zt.NewClient(ch, serviceName)
=======
	ip := config.MustGetString("clients.baz.ip")
	port := config.MustGetInt("clients.baz.port")
	sc.Peers().Add(ip + ":" + strconv.Itoa(int(port)))

	client := zt.NewClient(gateway.Channel, serviceName)
>>>>>>> b10ce88d

	timeout := time.Duration(config.MustGetInt("clients.SimpleService.timeout")) * time.Millisecond

	return &BazClient{
<<<<<<< HEAD
		SimpleServiceClient{
			thriftService: serviceName,
			client:        client,
			timeout:       timeout,
		},
=======
		thriftService: serviceName,
		client:        client,
>>>>>>> b10ce88d
	}
}

// BazClient is the client to talk to SimpleService backend.
type BazClient struct {
	thriftService string
	client        zt.TChanClient
	// timeout is the default timeout if upstream does not have one
	timeout time.Duration
}

// Call ...
func (c *BazClient) Call(ctx context.Context, reqHeaders map[string]string, args *baz.SimpleService_Call_Args) (map[string]string, *baz.BazResponse, error) {
	var result baz.SimpleService_Call_Result

	_, ok := ctx.Deadline()
	if !ok {
		var cancel context.CancelFunc
		ctx, cancel = context.WithTimeout(ctx, c.timeout)
		defer cancel()
	}

	respHeaders, success, err := c.client.Call(ctx, c.thriftService, "Call", reqHeaders, args, &result)
	if err == nil && !success {
		err = errors.New("received no result or unknown exception for Call")
	}
	if err != nil {
		return nil, nil, err
	}

	resp, err := baz.SimpleService_Call_Helper.UnwrapResponse(&result)

	return respHeaders, resp, err
}

// Simple ...
func (c *BazClient) Simple(ctx context.Context, reqHeaders map[string]string) (map[string]string, error) {
	var result baz.SimpleService_Simple_Result

	_, ok := ctx.Deadline()
	if !ok {
		var cancel context.CancelFunc
		ctx, cancel = context.WithTimeout(ctx, c.timeout)
		defer cancel()
	}

	args := baz.SimpleService_Simple_Args{}
	respHeaders, success, err := c.client.Call(ctx, c.thriftService, "Simple", reqHeaders, &args, &result)
	if err == nil && !success {
		switch {
		case result.SimpleErr != nil:
			err = result.SimpleErr
		default:
			err = errors.New("received no result or unknown exception for Simple")
		}
	}

	return respHeaders, err
}

// SimpleFuture ...
func (c *BazClient) SimpleFuture(ctx context.Context, reqHeaders map[string]string) (map[string]string, error) {
	var result baz.SimpleService_SimpleFuture_Result

	_, ok := ctx.Deadline()
	if !ok {
		var cancel context.CancelFunc
		ctx, cancel = context.WithTimeout(ctx, c.timeout)
		defer cancel()
	}

	args := baz.SimpleService_SimpleFuture_Args{}
	respHeaders, success, err := c.client.Call(ctx, c.thriftService, "SimpleFuture", reqHeaders, &args, &result)
	if err == nil && !success {
		switch {
		case result.SimpleErr != nil:
			err = result.SimpleErr
		case result.NewErr != nil:
			err = result.NewErr
		default:
			err = errors.New("received no result or unknown exception for SimpleFuture")
		}
	}

	return respHeaders, err
}

// SimpleServiceServer is the Baz backend service
type SimpleServiceServer struct {
	handler TChanBaz
}

// NewSimpleServiceServer wraps a handler for Baz so it can be registered with a thrift server.
func NewSimpleServiceServer(handler TChanBaz) zt.TChanServer {
	return &SimpleServiceServer{
		handler,
	}
}

// Service returns the service name.
func (s *SimpleServiceServer) Service() string {
	return "SimpleService"
}

// Methods returns the method names handled by this server.
func (s *SimpleServiceServer) Methods() []string {
	return []string{
		"Call",
		"Simple",
		"SimpleFuture",
	}
}

// Handle dispatches a method call to corresponding handler.
func (s *SimpleServiceServer) Handle(ctx context.Context, methodName string, reqHeaders map[string]string, wireValue *wire.Value) (bool, map[string]string, zt.RWTStruct, error) {
	switch methodName {
	case "Call":
		return s.handleCall(ctx, reqHeaders, wireValue)
	case "Simple":
		return s.handleSimple(ctx, reqHeaders, wireValue)
	case "SimpleFuture":
		return s.handleSimpleFuture(ctx, reqHeaders, wireValue)

	default:
		return false, nil, nil, fmt.Errorf("method %v not found in service %v", methodName, s.Service())
	}
}

func (s *SimpleServiceServer) handleCall(ctx context.Context, reqHeaders map[string]string, wireValue *wire.Value) (bool, map[string]string, zt.RWTStruct, error) {
	var req baz.SimpleService_Call_Args
	var res baz.SimpleService_Call_Result

	if err := req.FromWire(*wireValue); err != nil {
		return false, nil, nil, err
	}

	respHeaders, r, err := s.handler.Call(ctx, reqHeaders, &req)

	if err != nil {
		return false, nil, nil, err
	}

	res.Success = r
	return true, respHeaders, &res, nil
}

func (s *SimpleServiceServer) handleSimple(ctx context.Context, reqHeaders map[string]string, wireValue *wire.Value) (bool, map[string]string, zt.RWTStruct, error) {
	var req baz.SimpleService_Simple_Args
	var res baz.SimpleService_Simple_Result

	if err := req.FromWire(*wireValue); err != nil {
		return false, nil, nil, err
	}

	respHeaders, err := s.handler.Simple(ctx, reqHeaders)

	if err != nil {
		switch v := err.(type) {
		case *baz.SimpleErr:
			if v == nil {
				return false, nil, nil, errors.New("Handler for simpleErr returned non-nil error type *SimpleErr but nil value")
			}
			res.SimpleErr = v
		default:
			return false, nil, nil, err
		}
	}

	return err == nil, respHeaders, &res, nil
}

func (s *SimpleServiceServer) handleSimpleFuture(ctx context.Context, reqHeaders map[string]string, wireValue *wire.Value) (bool, map[string]string, zt.RWTStruct, error) {
	var req baz.SimpleService_SimpleFuture_Args
	var res baz.SimpleService_SimpleFuture_Result

	if err := req.FromWire(*wireValue); err != nil {
		return false, nil, nil, err
	}

	respHeaders, err := s.handler.SimpleFuture(ctx, reqHeaders)

	if err != nil {
		switch v := err.(type) {
		case *baz.SimpleErr:
			if v == nil {
				return false, nil, nil, errors.New("Handler for simpleErr returned non-nil error type *SimpleErr but nil value")
			}
			res.SimpleErr = v
		case *baz.NewErr:
			if v == nil {
				return false, nil, nil, errors.New("Handler for newErr returned non-nil error type *NewErr_ but nil value")
			}
			res.NewErr = v
		default:
			return false, nil, nil, err
		}
	}

	return err == nil, respHeaders, &res, nil
}

// Handler is intended as the base struct for testing
type Handler struct{}

// Call is to be implemented by a struct that embeds Handler
func (h *Handler) Call(ctx context.Context, reqHeaders map[string]string, r *baz.SimpleService_Call_Args) (map[string]string, *baz.BazResponse, error) {
	return nil, nil, errors.New("not implemented")
}

// Simple is to be implemented by a struct that embeds Handler
func (h *Handler) Simple(ctx context.Context, reqHeaders map[string]string) (map[string]string, error) {
	return nil, errors.New("not implemented")
}

// SimpleFuture is to be implemented by a struct that embeds Handler
func (h *Handler) SimpleFuture(ctx context.Context, reqHeaders map[string]string) (map[string]string, error) {
	return nil, errors.New("not implemented")
}<|MERGE_RESOLUTION|>--- conflicted
+++ resolved
@@ -26,44 +26,22 @@
 
 // NewClient returns a new http client for service Bar.
 func NewClient(config *zanzibar.StaticConfig, gateway *zanzibar.Gateway) *BazClient {
-<<<<<<< HEAD
-	// TODO: (lu) get clientName and serviceName from client config
-	clientName := "BazClient"
-=======
-	// TODO: (lu) get serviceName from thrift
->>>>>>> b10ce88d
 	serviceName := "SimpleService"
 
 	sc := gateway.Channel.GetSubChannel(serviceName)
 
-<<<<<<< HEAD
-	// TODO: (lu) client connection type
-	ip := config.MustGetString("clients.SimpleService.ip")
-	port := config.MustGetInt("clients.SimpleService.port")
-	ch.Peers().Add(ip + ":" + strconv.Itoa(int(port)))
-
-	client := zt.NewClient(ch, serviceName)
-=======
 	ip := config.MustGetString("clients.baz.ip")
 	port := config.MustGetInt("clients.baz.port")
 	sc.Peers().Add(ip + ":" + strconv.Itoa(int(port)))
 
 	client := zt.NewClient(gateway.Channel, serviceName)
->>>>>>> b10ce88d
 
 	timeout := time.Duration(config.MustGetInt("clients.SimpleService.timeout")) * time.Millisecond
 
 	return &BazClient{
-<<<<<<< HEAD
-		SimpleServiceClient{
-			thriftService: serviceName,
-			client:        client,
-			timeout:       timeout,
-		},
-=======
 		thriftService: serviceName,
 		client:        client,
->>>>>>> b10ce88d
+		timeout:       timeout,
 	}
 }
 
