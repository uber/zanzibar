--- conflicted
+++ resolved
@@ -49,11 +49,7 @@
 	ctxLogCounterName      = contextFieldKey("ctxLogCounter")
 	ctxLogLevel            = contextFieldKey("ctxLogLevel")
 	ctxTimeoutRetryOptions = contextFieldKey("trOptions")
-<<<<<<< HEAD
-	safeFieldsKey          = contextFieldKey("safeFields")
-=======
 	safeLogFieldsKey       = contextFieldKey("safeLogFields")
->>>>>>> f2bb36e7
 )
 
 const (
@@ -215,39 +211,10 @@
 	fields []zap.Field
 }
 
-// WithSafeLogFields initiates empty safeFields in the context.
-func WithSafeLogFields(ctx context.Context) context.Context {
-	return context.WithValue(ctx, safeFieldsKey, &safeFields{})
-}
-
-func (sf *safeFields) append(fields []zap.Field) {
-	sf.mu.Lock()
-	sf.fields = append(sf.fields, fields...)
-	sf.mu.Unlock()
-}
-
-func (sf *safeFields) getFields() []zap.Field {
-	sf.mu.Lock()
-	defer sf.mu.Unlock()
-	return sf.fields
-}
-
-func getSafeFieldsFromContext(ctx context.Context) *safeFields {
-	if v, ok := ctx.Value(safeFieldsKey).(*safeFields); ok {
-		return v
-	}
-	return &safeFields{}
-}
-
 // WithLogFields returns a new context with the given log fields attached to context.Context
 //
 // Deprecated: See AppendLogFieldsToContext.
 func WithLogFields(ctx context.Context, newFields ...zap.Field) context.Context {
-<<<<<<< HEAD
-	sf := getSafeFieldsFromContext(ctx)
-	sf.append(newFields)
-	return context.WithValue(ctx, safeFieldsKey, sf)
-=======
 	sf := getSafeLogFieldsFromContext(ctx)
 	sf.append(newFields)
 	return context.WithValue(ctx, safeLogFieldsKey, sf)
@@ -259,20 +226,13 @@
 func AppendLogFieldsToContext(ctx context.Context, fields ...zap.Field) {
 	v := getSafeLogFieldsFromContext(ctx)
 	v.append(fields)
->>>>>>> f2bb36e7
 }
 
 // GetLogFieldsFromCtx returns the log fields attached to the context.Context
 func GetLogFieldsFromCtx(ctx context.Context) []zap.Field {
 	if ctx != nil {
-<<<<<<< HEAD
-		v := ctx.Value(safeFieldsKey)
-		if v != nil {
-			return v.(*safeFields).getFields()
-=======
 		if v, ok := ctx.Value(safeLogFieldsKey).(*safeLogFields); ok {
 			return v.getFields()
->>>>>>> f2bb36e7
 		}
 	}
 	return []zap.Field{}
@@ -469,13 +429,6 @@
 	skipZanzibarLogs bool
 }
 
-// AppendLogFieldsToContext is safe to use concurrently. The context should
-// have safeFields value set using WithSafeLogFields before.
-func AppendLogFieldsToContext(ctx context.Context, fields ...zap.Field) {
-	v := getSafeFieldsFromContext(ctx)
-	v.append(fields)
-}
-
 func (c *contextLogger) Debug(ctx context.Context, msg string, userFields ...zap.Field) context.Context {
 	c.log.Debug(msg, accumulateLogFields(ctx, userFields)...)
 	return ctx
