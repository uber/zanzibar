--- conflicted
+++ resolved
@@ -35,13 +35,9 @@
 	"github.com/uber-go/tally"
 	"github.com/uber-go/tally/m3"
 	"github.com/uber-go/zap"
-<<<<<<< HEAD
 	"github.com/uber/tchannel-go"
 
 	zt "github.com/uber/zanzibar/runtime/tchannel"
-=======
-	tchannel "github.com/uber/tchannel-go"
->>>>>>> d8466347
 )
 
 const defaultM3MaxQueueSize = 10000
@@ -78,12 +74,8 @@
 	metricsBackend    tally.CachedStatsReporter
 	logWriter         zap.WriteSyncer
 	server            *HTTPServer
-<<<<<<< HEAD
+	localServer       *HTTPServer
 	tchannelServer    *zt.Server
-=======
-	localServer       *HTTPServer
-	tchannelServer    *TChannelServer
->>>>>>> d8466347
 	// clients?
 	//	- panic ???
 	//	- process reporter ?
