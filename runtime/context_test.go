--- conflicted
+++ resolved
@@ -630,8 +630,6 @@
 	assert.Len(t, fields, 2)
 	assert.Equal(t, zap.String("foo", "bar"), fields[0])
 	assert.Equal(t, zap.String("hello", "world"), fields[1])
-<<<<<<< HEAD
-=======
 }
 
 func TestAppendLogFieldsToContext(t *testing.T) {
@@ -643,5 +641,4 @@
 		assert.NotNil(t, fields)
 		assert.Len(t, fields, 0)
 	})
->>>>>>> 33a1aa08
 }