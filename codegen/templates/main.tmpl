--- conflicted
+++ resolved
@@ -39,7 +39,6 @@
 }
 
 func createGateway() (*zanzibar.Gateway, error) {
-<<<<<<< HEAD
     listenIP, err := tchannel.ListenIP()
     if err != nil {
         return nil, err
@@ -47,14 +46,7 @@
     config := getConfig(map[string]interface{}{
         "ip": listenIP.String(),
     })
-	clients := clients.CreateClients(config)
-	return zanzibar.CreateGateway(config, &zanzibar.Options{
-		Clients: clients,
-	})
-=======
-	config := getConfig()
-	
-	gateway, err := zanzibar.CreateGateway(config, nil)
+    gateway, err := zanzibar.CreateGateway(config, nil)
 	if err != nil {
 		return nil, err
 	}
@@ -63,7 +55,6 @@
 	gateway.Clients = clients
 
 	return gateway, nil
->>>>>>> 03e90527
 }
 
 func logAndWait(server *zanzibar.Gateway) {
