{{- /* template to render edge gateway tchannel client code */ -}}
{{- $instance := .Instance }}
package {{$instance.PackageInfo.PackageName}}

import (
	"context"
	"errors"
	"strconv"
	"strings"
	"time"
	"net/textproto"

	"github.com/afex/hystrix-go/hystrix"
	"github.com/uber/tchannel-go"
	zanzibar "github.com/uber/zanzibar/runtime"
	"github.com/uber/tchannel-go"
	"github.com/uber/zanzibar/config"
	"github.com/uber/zanzibar/runtime/ruleengine"


	"go.uber.org/zap"

	module "{{$instance.PackageInfo.ModulePackagePath}}"
	{{range $idx, $pkg := .IncludedPackages -}}
	{{$pkg.AliasName}} "{{$pkg.PackageName}}"
	{{end}}
)

{{$clientID := .ClientID -}}
{{$exposedMethods := .ExposedMethods -}}
{{$QPSLevels := .QPSLevels -}}
{{- $clientName := printf "%sClient" (camel $clientID) }}
{{- $exportName := .ExportName}}
{{- $sidecarRouter := .SidecarRouter}}

// CircuitBreakerConfigKey is key value for qps level to circuit breaker parameters mapping
const CircuitBreakerConfigKey = "circuitbreaking-configurations"

// Client defines {{$clientID}} client interface.
type Client interface {
{{range $svc := .Services -}}
{{range .Methods}}
{{$serviceMethod := printf "%s::%s" $svc.Name .Name -}}
{{$methodName := (title (index $exposedMethods $serviceMethod)) -}}
{{- if $methodName -}}
	{{$methodName}}(
		ctx context.Context,
		reqHeaders map[string]string,
		{{if ne .RequestType "" -}}
		args {{.RequestType}},
		{{end -}}
	) (context.Context, {{- if ne .ResponseType "" -}} {{.ResponseType}}, {{- end -}}map[string]string, error)
{{- end -}}
{{- end -}}
{{- end -}}
}

// NewClient returns a new TChannel client for service {{$clientID}}.
func {{$exportName}}(deps *module.Dependencies) Client {
	{{- /* this is the service discovery service name */}}
	serviceName := deps.Default.Config.MustGetString("clients.{{$clientID}}.serviceName")
	var routingKey string
	if deps.Default.Config.ContainsKey("clients.{{$clientID}}.routingKey") {
		routingKey = deps.Default.Config.MustGetString("clients.{{$clientID}}.routingKey")
	}
	var requestUUIDHeaderKey string
	if deps.Default.Config.ContainsKey("tchannel.clients.requestUUIDHeaderKey") {
		requestUUIDHeaderKey = deps.Default.Config.MustGetString("tchannel.clients.requestUUIDHeaderKey")
	}

	{{if $sidecarRouter -}}
		ip := deps.Default.Config.MustGetString("sidecarRouter.{{$sidecarRouter}}.tchannel.ip")
		port := deps.Default.Config.MustGetInt("sidecarRouter.{{$sidecarRouter}}.tchannel.port")
	{{else -}}
		ip := deps.Default.Config.MustGetString("clients.{{$clientID}}.ip")
		port := deps.Default.Config.MustGetInt("clients.{{$clientID}}.port")
	{{end -}}

	gateway := deps.Default.Gateway
	var channel *tchannel.Channel

	// If dedicated.tchannel.client : true, each tchannel client will create a
	// dedicated connection with local sidecar, else it will use a shared connection
	if deps.Default.Config.ContainsKey("dedicated.tchannel.client") &&
		deps.Default.Config.MustGetBoolean("dedicated.tchannel.client") {
		channel = gateway.SetupClientTChannel(deps.Default.Config, serviceName)
		channel.Peers().Add(ip + ":" + strconv.Itoa(int(port)))
	} else {
		channel = gateway.ServerTChannel
		channel.GetSubChannel(serviceName, tchannel.Isolated).Peers().Add(ip + ":" + strconv.Itoa(int(port)))
	}

	/*Ex:
	{
		"clients.rider-presentation.alternates": {
			"routingConfigs": [
				{
					"headerName": "x-test-env",
					"headerValue": "*",
					"serviceName": "testservice"
				},
				{
					"headerName": "x-container",
					"headerValue": "container*",
					"serviceName": "relayer"
				}
			],
			"servicesDetail": {
				"testservice": {
					"ip": "127.0.0.1",
					"port": 5000
				},
				"relayer": {
					"ip": "127.0.0.1",
					"port": 12000
				}
			}
		}
	}*/
	var re ruleengine.RuleEngine
	var headerPatterns []string
	altChannelMap  := make(map[string]*tchannel.SubChannel)
	headerPatterns, re = initializeDynamicChannel(channel, deps, headerPatterns, altChannelMap, re)
	timeoutVal := int(deps.Default.Config.MustGetInt("clients.{{$clientID}}.timeout"))
	timeout := time.Millisecond * time.Duration(
		timeoutVal,
	)
	timeoutPerAttempt := time.Millisecond * time.Duration(
		deps.Default.Config.MustGetInt("clients.{{$clientID}}.timeoutPerAttempt"),
	)

	methodNames := map[string]string{
		{{range $svc := .Services -}}
		{{range .Methods -}}
		{{$serviceMethod := printf "%s::%s" $svc.Name .Name -}}
		{{$methodName := (title (index $exposedMethods $serviceMethod)) -}}
			{{if $methodName -}}
			"{{$serviceMethod}}": "{{$methodName}}",
			{{end -}}
		{{ end -}}
		{{ end -}}
	}

	//get mapping of client method and it's timeout
	//if mapping is not provided, use client's timeout for all the methods
	clientMethodTimeoutMapping := make(map[string]int64)
	if deps.Default.Config.ContainsKey("clients.{{$clientID}}.methodTimeoutMapping") {
		deps.Default.Config.MustGetStruct("clients.{{$clientID}}.methodTimeoutMapping", &clientMethodTimeoutMapping)
	} else {
		for _, methodName := range methodNames {
			clientMethodTimeoutMapping[methodName] = int64(timeoutVal)
		}
	}

	qpsLevels := map[string]string{
				{{range $methodName, $qpsLevel := $QPSLevels -}}
				"{{$methodName}}": "{{$qpsLevel}}",
				{{end}}
	}

	// circuitBreakerDisabled sets whether circuit-breaker should be disabled
	circuitBreakerDisabled := false
	if deps.Default.Config.ContainsKey("clients.{{$clientID}}.circuitBreakerDisabled") {
		circuitBreakerDisabled = deps.Default.Config.MustGetBoolean("clients.{{$clientID}}.circuitBreakerDisabled")
	}

	if !circuitBreakerDisabled {
		for methodName, methodTimeoutVal := range clientMethodTimeoutMapping{
			circuitBreakerName := "{{$clientID}}" + "-" + methodName
			qpsLevel := "default"
			if level, ok := qpsLevels[circuitBreakerName]; ok {
				qpsLevel = level
			}
			configureCircuitBreaker(deps, int(methodTimeoutVal), circuitBreakerName, qpsLevel)
		}
	}

	var client *zanzibar.TChannelClient

	if  deps.Default.Config.ContainsKey("tchannelclients.retryCount.feature.enabled") && deps.Default.Config.MustGetBoolean("tchannelclients.retryCount.feature.enabled") && deps.Default.Config.ContainsKey("clients.{{$clientID}}.retryCount") && int(deps.Default.Config.MustGetInt("clients.{{$clientID}}.retryCount")) > 0{
		maxAttempts := int(deps.Default.Config.MustGetInt("clients.{{$clientID}}.retryCount"))
		client = zanzibar.NewTChannelClientContext(
				channel,
				deps.Default.ContextLogger,
				deps.Default.ContextMetrics,
				deps.Default.ContextExtractor,
				&zanzibar.TChannelClientOption{
					ServiceName:          serviceName,
					ClientID:             "{{$clientID}}",
					MethodNames:          methodNames,
					Timeout:              timeout,
					TimeoutPerAttempt:    timeoutPerAttempt,
					RoutingKey:           &routingKey,
					RuleEngine:           re,
					HeaderPatterns:       headerPatterns,
					RequestUUIDHeaderKey: requestUUIDHeaderKey,
					AltChannelMap:        altChannelMap,
					MaxAttempts:          maxAttempts,
				},
			)
	}else{
		client = zanzibar.NewTChannelClientContext(
				channel,
				deps.Default.ContextLogger,
				deps.Default.ContextMetrics,
				deps.Default.ContextExtractor,
				&zanzibar.TChannelClientOption{
					ServiceName:          serviceName,
					ClientID:             "{{$clientID}}",
					MethodNames:          methodNames,
					Timeout:              timeout,
					TimeoutPerAttempt:    timeoutPerAttempt,
					RoutingKey:           &routingKey,
					RuleEngine:           re,
					HeaderPatterns:       headerPatterns,
					RequestUUIDHeaderKey: requestUUIDHeaderKey,
					AltChannelMap:        altChannelMap,
				},
			)
	}

	return &{{$clientName}}{
		client: client,
		circuitBreakerDisabled: circuitBreakerDisabled,
		defaultDeps:            deps.Default,
	}
}

func initializeDynamicChannel(channel *tchannel.Channel, deps *module.Dependencies, headerPatterns []string, altChannelMap map[string]*tchannel.SubChannel, re ruleengine.RuleEngine) ([]string, ruleengine.RuleEngine) {
	if deps.Default.Config.ContainsKey("clients.{{$clientID}}.alternates") {
		var alternateServiceDetail config.AlternateServiceDetail
		deps.Default.Config.MustGetStruct("clients.{{$clientID}}.alternates", &alternateServiceDetail)

		ruleWrapper := ruleengine.RuleWrapper{}
		for _, routingConfig := range alternateServiceDetail.RoutingConfigs {
			ruleValue := []string{routingConfig.ServiceName}
			rd := routingConfig.RoutingDelegate
			if rd != nil {
				ruleValue = append(ruleValue, *rd)
			}
			rawRule := ruleengine.RawRule{Patterns: []string{textproto.CanonicalMIMEHeaderKey(routingConfig.HeaderName),
				strings.ToLower(routingConfig.HeaderValue)}, Value: ruleValue}
			headerPatterns = append(headerPatterns, textproto.CanonicalMIMEHeaderKey(routingConfig.HeaderName))
			ruleWrapper.Rules = append(ruleWrapper.Rules, rawRule)

			scAlt := channel.GetSubChannel(routingConfig.ServiceName, tchannel.Isolated)
			serviceRouting, ok := alternateServiceDetail.ServicesDetailMap[routingConfig.ServiceName]
			if !ok {
				panic("service routing mapping incorrect for service: " + routingConfig.ServiceName)
			}
			scAlt.Peers().Add(serviceRouting.IP + ":" + strconv.Itoa(serviceRouting.Port))
			altChannelMap[routingConfig.ServiceName] = scAlt
		}

		re = ruleengine.NewRuleEngine(ruleWrapper)
	}
	return headerPatterns, re
}

// CircuitBreakerConfig is used for storing the circuit breaker parameters for each qps level
type CircuitBreakerConfig struct {
	Parameters map[string]map[string]int
}

func configureCircuitBreaker(deps *module.Dependencies, timeoutVal int, circuitBreakerName string, qpsLevel string) {
	// sleepWindowInMilliseconds sets the amount of time, after tripping the circuit,
	// to reject requests before allowing attempts again to determine if the circuit should again be closed
	sleepWindowInMilliseconds := 5000
	// maxConcurrentRequests sets how many requests can be run at the same time, beyond which requests are rejected
	maxConcurrentRequests := 20
	// errorPercentThreshold sets the error percentage at or above which the circuit should trip open
	errorPercentThreshold := 20
	// requestVolumeThreshold sets a minimum number of requests that will trip the circuit in a rolling window of 10s
	// For example, if the value is 20, then if only 19 requests are received in the rolling window of 10 seconds
	// the circuit will not trip open even if all 19 failed.
	requestVolumeThreshold := 20
	// parses circuit breaker configurations
	if deps.Default.Config.ContainsKey(CircuitBreakerConfigKey) {
		var config CircuitBreakerConfig
		deps.Default.Config.MustGetStruct(CircuitBreakerConfigKey, &config)
		parameters := config.Parameters
		// first checks if level exists in configurations then assigns parameters
		// if "default" qps level assigns default parameters from circuit breaker configurations
		if settings, ok := parameters[qpsLevel]; ok {
			if sleep, ok := settings["sleepWindowInMilliseconds"]; ok {
				sleepWindowInMilliseconds = sleep
			}
			if max, ok := settings["maxConcurrentRequests"]; ok {
				maxConcurrentRequests = max
			}
			if errorPercent, ok := settings["errorPercentThreshold"]; ok {
				errorPercentThreshold = errorPercent
			}
			if reqVolThreshold, ok := settings["requestVolumeThreshold"]; ok {
				requestVolumeThreshold = reqVolThreshold
			}
		}
	}
	// client settings override parameters
	if deps.Default.Config.ContainsKey("clients.{{$clientID}}.sleepWindowInMilliseconds") {
		sleepWindowInMilliseconds = int(deps.Default.Config.MustGetInt("clients.{{$clientID}}.sleepWindowInMilliseconds"))
	}
	if deps.Default.Config.ContainsKey("clients.{{$clientID}}.maxConcurrentRequests") {
		maxConcurrentRequests = int(deps.Default.Config.MustGetInt("clients.{{$clientID}}.maxConcurrentRequests"))
	}
	if deps.Default.Config.ContainsKey("clients.{{$clientID}}.errorPercentThreshold") {
		errorPercentThreshold = int(deps.Default.Config.MustGetInt("clients.{{$clientID}}.errorPercentThreshold"))
	}
	if deps.Default.Config.ContainsKey("clients.{{$clientID}}.requestVolumeThreshold") {
		requestVolumeThreshold = int(deps.Default.Config.MustGetInt("clients.{{$clientID}}.requestVolumeThreshold"))
	}
	hystrix.ConfigureCommand(circuitBreakerName, hystrix.CommandConfig{
			MaxConcurrentRequests:  maxConcurrentRequests,
			ErrorPercentThreshold:  errorPercentThreshold,
			SleepWindow:            sleepWindowInMilliseconds,
			RequestVolumeThreshold: requestVolumeThreshold,
			Timeout:                timeoutVal,
		})
}

// {{$clientName}} is the TChannel client for downstream service.
type {{$clientName}} struct {
	client *zanzibar.TChannelClient
	circuitBreakerDisabled bool
	defaultDeps  *zanzibar.DefaultDependencies
}

{{range $svc := .Services}}
{{range .Methods}}
{{$serviceMethod := printf "%s::%s" $svc.Name .Name -}}
{{$methodName := (title (index $exposedMethods $serviceMethod)) -}}
{{if $methodName -}}
	// {{$methodName}} is a client RPC call for method "{{$serviceMethod}}"
	func (c *{{$clientName}}) {{$methodName}}(
		ctx context.Context,
		reqHeaders map[string]string,
		{{if ne .RequestType "" -}}
		args {{.RequestType}},
		{{end -}}
	) (context.Context, {{- if ne .ResponseType "" -}} {{.ResponseType}}, {{- end -}}map[string]string, error) {
		var result {{.GenCodePkgName}}.{{title $svc.Name}}_{{title .Name}}_Result
		{{if .ResponseType -}}
		var resp {{.ResponseType}}
		{{end}}
		logger := c.client.ContextLogger

		{{if eq .RequestType "" -}}
			args := &{{.GenCodePkgName}}.{{title $svc.Name}}_{{title .Name}}_Args{}
		{{end -}}

		var success bool
		respHeaders := make(map[string]string)
		var err error
		defer func() {
			if err != nil {
				ctx = logger.Append(ctx, zap.Error(err))
				if zErr, ok := err.(zanzibar.Error); ok {
					ctx = logger.Append(ctx,
						zap.String(zanzibar.LogFieldErrorLocation, zErr.ErrorLocation()),
						zap.String(zanzibar.LogFieldErrorType, zErr.ErrorType().String()),
					)
				}
			}
		}()
		if (c.circuitBreakerDisabled) {
			success, respHeaders, err = c.client.Call(
				ctx, "{{$svc.Name}}", "{{.Name}}", reqHeaders, args, &result)
		} else {
			// We want hystrix ckt-breaker to count errors only for system issues
			var clientErr error
			scope := c.defaultDeps.Scope.Tagged(map[string]string{
			"client" : "{{$clientID}}",
			"methodName" : "{{$methodName}}",
			})
			start := time.Now()
			circuitBreakerName := "{{$clientID}}" + "-" + "{{$methodName}}"
			err = hystrix.DoC(ctx, circuitBreakerName, func(ctx context.Context) error {
				elapsed := time.Now().Sub(start)
				scope.Timer("hystrix-timer").Record(elapsed)
				success, respHeaders, clientErr = c.client.Call(
				ctx, "{{$svc.Name}}", "{{.Name}}", reqHeaders, args, &result)
				if _, isSysErr := clientErr.(tchannel.SystemError); !isSysErr {
					// Declare ok if it is not a system-error
					return nil
				}
				return clientErr
			}, nil)
			if err == nil {
				// ckt-breaker was ok, bubble up client error if set
				err = clientErr
			}
		}

		if err == nil && !success {
			switch {
				{{range .Exceptions -}}
				case result.{{title .Name}} != nil:
					err = result.{{title .Name}}
				{{end -}}
				{{if ne .ResponseType "" -}}
				case result.Success != nil:
					ctx = logger.ErrorZ(ctx, "Internal error. Success flag is not set for {{title .Name}}. Overriding")
					success = true
				{{end -}}
				default:
					err = errors.New("{{$clientName}} received no result or unknown exception for {{title .Name}}")
			}
		}
		if err != nil {
			ctx = logger.WarnZ(ctx, "Client failure: TChannel client call returned error")
		{{if eq .ResponseType "" -}}
			return ctx, respHeaders, err
		{{else -}}
			return ctx, resp, respHeaders, err
		{{end -}}
		}

		{{if eq .ResponseType "" -}}
			return ctx, respHeaders, err
		{{else -}}
			resp, err = {{.GenCodePkgName}}.{{title $svc.Name}}_{{title .Name}}_Helper.UnwrapResponse(&result)
			if err != nil {
<<<<<<< HEAD
				err = c.errorBuilder.Error(err, zanzibar.ClientException)
				ctx = logger.WarnZ(ctx, "Client failure: unable to unwrap client response")
=======
				ctx = logger.WarnZ(ctx, "Client failure: unable to unwrap client response", zap.Error(err))
>>>>>>> c49f41a1
			}
			return ctx, resp, respHeaders, err
		{{end -}}
	}
{{end -}}
{{end -}}
{{end}}<|MERGE_RESOLUTION|>--- conflicted
+++ resolved
@@ -351,17 +351,6 @@
 		var success bool
 		respHeaders := make(map[string]string)
 		var err error
-		defer func() {
-			if err != nil {
-				ctx = logger.Append(ctx, zap.Error(err))
-				if zErr, ok := err.(zanzibar.Error); ok {
-					ctx = logger.Append(ctx,
-						zap.String(zanzibar.LogFieldErrorLocation, zErr.ErrorLocation()),
-						zap.String(zanzibar.LogFieldErrorType, zErr.ErrorType().String()),
-					)
-				}
-			}
-		}()
 		if (c.circuitBreakerDisabled) {
 			success, respHeaders, err = c.client.Call(
 				ctx, "{{$svc.Name}}", "{{.Name}}", reqHeaders, args, &result)
@@ -399,7 +388,7 @@
 				{{end -}}
 				{{if ne .ResponseType "" -}}
 				case result.Success != nil:
-					ctx = logger.ErrorZ(ctx, "Internal error. Success flag is not set for {{title .Name}}. Overriding")
+					ctx = logger.ErrorZ(ctx, "Internal error. Success flag is not set for {{title .Name}}. Overriding", zap.Error(err))
 					success = true
 				{{end -}}
 				default:
@@ -407,7 +396,7 @@
 			}
 		}
 		if err != nil {
-			ctx = logger.WarnZ(ctx, "Client failure: TChannel client call returned error")
+			ctx = logger.WarnZ(ctx, "Client failure: TChannel client call returned error", zap.Error(err))
 		{{if eq .ResponseType "" -}}
 			return ctx, respHeaders, err
 		{{else -}}
@@ -420,12 +409,7 @@
 		{{else -}}
 			resp, err = {{.GenCodePkgName}}.{{title $svc.Name}}_{{title .Name}}_Helper.UnwrapResponse(&result)
 			if err != nil {
-<<<<<<< HEAD
-				err = c.errorBuilder.Error(err, zanzibar.ClientException)
-				ctx = logger.WarnZ(ctx, "Client failure: unable to unwrap client response")
-=======
 				ctx = logger.WarnZ(ctx, "Client failure: unable to unwrap client response", zap.Error(err))
->>>>>>> c49f41a1
 			}
 			return ctx, resp, respHeaders, err
 		{{end -}}
